--- conflicted
+++ resolved
@@ -1,11 +1,7 @@
 {
     "_meta": {
         "hash": {
-<<<<<<< HEAD
-            "sha256": "19f871be4266d78379dd665ede025eb6ecafb2fd0489069345bdd01c8800c0a7"
-=======
-            "sha256": "8112563bf5a788f78e1c872ac9638df55213ee45306d63877e32a859af26c55f"
->>>>>>> ff86c438
+            "sha256": "19388ecd2045dffbce2070b0bb3e31ad9262035782592813b995a13e0fb8469d"
         },
         "pipfile-spec": 6,
         "requires": {
@@ -168,11 +164,11 @@
         },
         "imageio": {
             "hashes": [
-                "sha256:39999d05eb500089e60be467dd7d618f56e142229b44c3961c2b420eeb538d7e",
-                "sha256:d580d6576d0ae39c459a444a23f6f61fe72123a3df2264f5fce8c87784a4be2e"
-            ],
-            "markers": "python_version >= '3.8'",
-            "version": "==2.33.0"
+                "sha256:78722d40b137bd98f5ec7312119f8aea9ad2049f76f434748eb306b6937cc1ce",
+                "sha256:c5094c48ccf6b2e6da8b4061cd95e1209380afafcbeae4a4e280938cce227e1d"
+            ],
+            "markers": "python_version >= '3.8'",
+            "version": "==2.33.1"
         },
         "inflection": {
             "hashes": [
@@ -309,8 +305,7 @@
             ],
             "index": "pypi",
             "markers": "python_version >= '3.8'",
-<<<<<<< HEAD
-            "version": "==10.0.1"
+            "version": "==10.1.0"
         },
         "protobuf": {
             "hashes": [
@@ -343,40 +338,6 @@
             "index": "pypi",
             "markers": "python_version >= '3.5'",
             "version": "==3.19.5"
-=======
-            "version": "==10.1.0"
-        },
-        "protobuf": {
-            "hashes": [
-                "sha256:01a0645ef3acddfbc90237e1cdfae1086130fc7cb480b5874656193afd657083",
-                "sha256:2f6046b9e2feee0dce994493186e8715b4392ed5f50f356280ad9c2f9f93080a",
-                "sha256:34a77b8fafdeb8f89fee2b7108ae60d8958d72e33478680cc1e05517892ecc46",
-                "sha256:36bf292f44966c67080e535321501717f4f1eba30faef8f2cd4b0c745a027211",
-                "sha256:3fea09aa04ef2f8b01fcc9bb87f19509934f8a35d177c865b8f9ee5c32b60c1b",
-                "sha256:4f93e0f6af796ddd1502225ff8ea25340ced186ca05b601c44d5c88b45ba80a0",
-                "sha256:6a1dc6584d24ef86f5b104bcad64fa0fe06ed36e5687f426e0445d363a041d18",
-                "sha256:6f16925f5c977dd7787973a50c242e60c22b1d1182aba6bec7bd02862579c10f",
-                "sha256:708d04394a63ee9bdc797938b6e15ed5bf24a1cb37743eb3886fd74a5a67a234",
-                "sha256:7b3867795708ac88fde8d6f34f0d9a50af56087e41f624bdb2e9ff808ea5dda7",
-                "sha256:8488c2276f14f294e890cc1260ab342a13e90cd20dcc03319d2eea258f1fd321",
-                "sha256:942dd6bc8bd2a3c6a156d8ab0f80bd45313f22b78e1176283270054dcc8ca4c2",
-                "sha256:9a8a880593015ef2c83f7af797fa4fbf583b2c98b4bd94e46c5b61fee319d84b",
-                "sha256:a74432e9d28a6072a2359a0f49f81eb14dd718e7dbbfb6c0789b456c49e1f130",
-                "sha256:ac2f8ec942d414609aba0331952ae12bb823e8f424bbb6b8c422f1cef32dc842",
-                "sha256:b64be5d7270cf5e76375bac049846e8a9543a2d4368b69afe78ab725380a7487",
-                "sha256:c96e94d3e523a82caa3e5f74b35dd1c4884199358d01c950d95c341255ff48bc",
-                "sha256:c99af73ae34c93e0e2ace57ea2e70243f34fc015c8c23fd39ee93652e726f7e7",
-                "sha256:d1f4277d321f60456845ca9b882c4845736f1f5c1c69eb778eba22a97977d8af",
-                "sha256:d3861c9721a90ba83ee0936a9cfcc4fa1c4b4144ac9658fb6f6343b38558e9b4",
-                "sha256:d4ca5f0c7bc8d2e6966ca3bbd85e9ebe7191b6e21f067896d4af6b28ecff29fe",
-                "sha256:ee4d07d596357f51316b6ecf1cc1927660e9d5e418385bb1c51fd2496cd9bee7",
-                "sha256:f7a031cf8e2fc14acc0ba694f6dff0a01e06b70d817eba6edc72ee6cc20517ac",
-                "sha256:f9097327d277b0aa4a3224e61cd6850aef3269172397715299bcffc9f90293c9"
-            ],
-            "index": "pypi",
-            "markers": "python_version >= '3.5'",
-            "version": "==3.19.0"
->>>>>>> ff86c438
         },
         "psutil": {
             "hashes": [
@@ -609,7 +570,6 @@
             "markers": "python_version >= '3.7'",
             "version": "==2.0.2"
         },
-<<<<<<< HEAD
         "smmap": {
             "hashes": [
                 "sha256:dceeb6c0028fdb6734471eb07c0cd2aae706ccaecab45965ee83f11c8d3b1f62",
@@ -617,7 +577,7 @@
             ],
             "markers": "python_version >= '3.7'",
             "version": "==5.0.1"
-=======
+        },
         "tabulate": {
             "hashes": [
                 "sha256:0095b12bf5966de529c0feb1fa08671671b3368eec77d7ef7ab114be2c068b3c",
@@ -626,7 +586,6 @@
             "index": "pypi",
             "markers": "python_version >= '3.7'",
             "version": "==0.9.0"
->>>>>>> ff86c438
         },
         "tifffile": {
             "hashes": [
@@ -646,12 +605,12 @@
         },
         "typing-extensions": {
             "hashes": [
-                "sha256:8f92fc8806f9a6b641eaa5318da32b44d401efaac0f6678c9bc448ba3605faa0",
-                "sha256:df8e4339e9cb77357558cbdbceca33c303714cf861d1eef15e1070055ae8b7ef"
-            ],
-            "index": "pypi",
-            "markers": "python_version >= '3.8'",
-            "version": "==4.8.0"
+                "sha256:23478f88c37f27d76ac8aee6c905017a143b0b1b886c3c9f66bc2fd94f9f5783",
+                "sha256:af72aea155e91adfc61c3ae9e0e342dbc0cba726d6cba4b6c72c1f34e47291cd"
+            ],
+            "index": "pypi",
+            "markers": "python_version >= '3.8'",
+            "version": "==4.9.0"
         },
         "typing-inspect": {
             "hashes": [
@@ -689,47 +648,14 @@
         },
         "importlib-metadata": {
             "hashes": [
-                "sha256:3ebb78df84a805d7698245025b975d9d67053cd94c79245ba4b3eb694abe68bb",
-                "sha256:dbace7892d8c0c4ac1ad096662232f831d4e64f4c4545bd53016a3e9d4654743"
+                "sha256:7fc841f8b8332803464e5dc1c63a2e59121f46ca186c0e2e182e80bf8c1319f7",
+                "sha256:d97503976bb81f40a193d41ee6570868479c69d5068651eb039c40d850c59d67"
             ],
             "markers": "python_version < '3.10'",
-            "version": "==6.8.0"
+            "version": "==7.0.0"
         },
         "mypy": {
             "hashes": [
-<<<<<<< HEAD
-                "sha256:0e81ffd120ee24959b449b647c4b2fbfcf8acf3465e082b8d58fd6c4c2b27e46",
-                "sha256:185cff9b9a7fec1f9f7d8352dff8a4c713b2e3eea9c6c4b5ff7f0edf46b91e41",
-                "sha256:1e280b5697202efa698372d2f39e9a6713a0395a756b1c6bd48995f8d72690dc",
-                "sha256:1fe46e96ae319df21359c8db77e1aecac8e5949da4773c0274c0ef3d8d1268a9",
-                "sha256:2b53655a295c1ed1af9e96b462a736bf083adba7b314ae775563e3fb4e6795f5",
-                "sha256:551d4a0cdcbd1d2cccdcc7cb516bb4ae888794929f5b040bb51aae1846062901",
-                "sha256:55d28d7963bef00c330cb6461db80b0b72afe2f3c4e2963c99517cf06454e665",
-                "sha256:5da84d7bf257fd8f66b4f759a904fd2c5a765f70d8b52dde62b521972a0a2357",
-                "sha256:6cb8d5f6d0fcd9e708bb190b224089e45902cacef6f6915481806b0c77f7786d",
-                "sha256:7a7b1e399c47b18feb6f8ad4a3eef3813e28c1e871ea7d4ea5d444b2ac03c418",
-                "sha256:870bd1ffc8a5862e593185a4c169804f2744112b4a7c55b93eb50f48e7a77010",
-                "sha256:87c076c174e2c7ef8ab416c4e252d94c08cd4980a10967754f91571070bf5fbe",
-                "sha256:96650d9a4c651bc2a4991cf46f100973f656d69edc7faf91844e87fe627f7e96",
-                "sha256:a3637c03f4025f6405737570d6cbfa4f1400eb3c649317634d273687a09ffc2f",
-                "sha256:a79cdc12a02eb526d808a32a934c6fe6df07b05f3573d210e41808020aed8b5d",
-                "sha256:b633f188fc5ae1b6edca39dae566974d7ef4e9aaaae00bc36efe1f855e5173ac",
-                "sha256:bf7a2f0a6907f231d5e41adba1a82d7d88cf1f61a70335889412dec99feeb0f8",
-                "sha256:c1b06b4b109e342f7dccc9efda965fc3970a604db70f8560ddfdee7ef19afb05",
-                "sha256:cddee95dea7990e2215576fae95f6b78a8c12f4c089d7e4367564704e99118d3",
-                "sha256:d01921dbd691c4061a3e2ecdbfbfad029410c5c2b1ee88946bf45c62c6c91210",
-                "sha256:d0fa29919d2e720c8dbaf07d5578f93d7b313c3e9954c8ec05b6d83da592e5d9",
-                "sha256:d6ed9a3997b90c6f891138e3f83fb8f475c74db4ccaa942a1c7bf99e83a989a1",
-                "sha256:d93e76c2256aa50d9c82a88e2f569232e9862c9982095f6d54e13509f01222fc",
-                "sha256:df67fbeb666ee8828f675fee724cc2cbd2e4828cc3df56703e02fe6a421b7401",
-                "sha256:f29386804c3577c83d76520abf18cfcd7d68264c7e431c5907d250ab502658ee",
-                "sha256:f65f385a6f43211effe8c682e8ec3f55d79391f70a201575def73d08db68ead1",
-                "sha256:fc9fe455ad58a20ec68599139ed1113b21f977b536a91b42bef3ffed5cce7391"
-            ],
-            "index": "pypi",
-            "markers": "python_version >= '3.8'",
-            "version": "==1.7.0"
-=======
                 "sha256:12cce78e329838d70a204293e7b29af9faa3ab14899aec397798a4b41be7f340",
                 "sha256:1484b8fa2c10adf4474f016e09d7a159602f3239075c7bf9f1627f5acf40ad49",
                 "sha256:204e0d6de5fd2317394a4eff62065614c4892d5a4d1a7ee55b765d7a3d9e3f82",
@@ -761,7 +687,6 @@
             "index": "pypi",
             "markers": "python_version >= '3.8'",
             "version": "==1.7.1"
->>>>>>> ff86c438
         },
         "mypy-extensions": {
             "hashes": [
@@ -797,12 +722,12 @@
         },
         "typing-extensions": {
             "hashes": [
-                "sha256:8f92fc8806f9a6b641eaa5318da32b44d401efaac0f6678c9bc448ba3605faa0",
-                "sha256:df8e4339e9cb77357558cbdbceca33c303714cf861d1eef15e1070055ae8b7ef"
-            ],
-            "index": "pypi",
-            "markers": "python_version >= '3.8'",
-            "version": "==4.8.0"
+                "sha256:23478f88c37f27d76ac8aee6c905017a143b0b1b886c3c9f66bc2fd94f9f5783",
+                "sha256:af72aea155e91adfc61c3ae9e0e342dbc0cba726d6cba4b6c72c1f34e47291cd"
+            ],
+            "index": "pypi",
+            "markers": "python_version >= '3.8'",
+            "version": "==4.9.0"
         },
         "zipp": {
             "hashes": [
