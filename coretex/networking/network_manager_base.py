--- conflicted
+++ resolved
@@ -38,12 +38,8 @@
 from .file_data import FileData
 
 
-<<<<<<< HEAD
 REQUEST_TIMEOUT = 5
-MAX_RETRY_COUNT = 3
-=======
 MAX_RETRY_COUNT = 5
->>>>>>> d789131a
 LOGIN_ENDPOINT = "user/login"
 REFRESH_ENDPOINT = "user/refresh"
 API_TOKEN_HEADER = "api-token"
