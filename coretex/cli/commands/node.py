--- conflicted
+++ resolved
@@ -19,19 +19,13 @@
 
 import click
 
-<<<<<<< HEAD
-=======
+from ..modules import user
 from ..modules import node as node_module
-from ..modules.ui import clickPrompt, stdEcho, successEcho, errorEcho, previewConfig
-from ..modules.update import NodeStatus, getNodeStatus, activateAutoUpdate, dumpScript, UPDATE_SCRIPT_NAME
-from ..modules.utils import onBeforeCommandExecute
-from ..modules.user import initializeUserSession
-from ...configuration import loadConfig, saveConfig, CONFIG_DIR, isNodeConfigured
->>>>>>> 26933500
+from ..modules.ui import stdEcho
 from ...utils import docker
 from ..modules import node as node_module
 from ..modules import update as update_module
-from ..modules import ui, user, utils
+from ..modules import ui, utils
 from ...configuration import UserConfiguration, NodeConfiguration, CONFIG_DIR
 
 
@@ -65,12 +59,8 @@
     if node_module.shouldUpdate(dockerImage):
         node_module.pull(dockerImage)
 
-<<<<<<< HEAD
     node_module.start(dockerImage, userConfig, nodeConfig)
-=======
-    node_module.start(dockerImage, config)
     docker.removeDanglingImages(node_module.getRepoFromImageUrl(dockerImage), node_module.getTagFromImageUrl(dockerImage))
->>>>>>> 26933500
 
     update_module.activateAutoUpdate(CONFIG_DIR, userConfig, nodeConfig)
 
@@ -115,12 +105,8 @@
         ui.successEcho("Node is already up to date.")
         return
 
-<<<<<<< HEAD
+    stdEcho("Updating node...")
     node_module.pull(nodeConfig.image)
-=======
-    stdEcho("Updating node...")
-    node_module.pull(dockerImage)
->>>>>>> 26933500
 
     if node_module.getNodeStatus() == node_module.NodeStatus.busy:
         if not ui.clickPrompt(
@@ -133,12 +119,8 @@
 
     node_module.stop()
 
-<<<<<<< HEAD
     node_module.start(nodeConfig.image, userConfig, nodeConfig)
-=======
-    node_module.start(dockerImage, config)
-    docker.removeDanglingImages(node_module.getRepoFromImageUrl(dockerImage), node_module.getTagFromImageUrl(dockerImage))
->>>>>>> 26933500
+    docker.removeDanglingImages(node_module.getRepoFromImageUrl(nodeConfig.image), node_module.getTagFromImageUrl(nodeConfig.image))
 
 
 @click.command()
@@ -179,15 +161,9 @@
 
 
 @click.group()
-<<<<<<< HEAD
 @utils.onBeforeCommandExecute(docker.isDockerAvailable)
 @utils.onBeforeCommandExecute(user.initializeUserSession)
 @utils.onBeforeCommandExecute(node_module.checkResourceLimitations)
-=======
-@onBeforeCommandExecute(docker.isDockerAvailable)
-@onBeforeCommandExecute(initializeUserSession)
-@onBeforeCommandExecute(node_module.checkResourceLimitations)
->>>>>>> 26933500
 def node() -> None:
     pass
 
