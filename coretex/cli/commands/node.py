from pathlib import Path

import click

from ..modules import node as node_module
from ..modules.user_interface import clickPrompt, successEcho, progressEcho, highlightEcho, errorEcho, previewConfig, stdEcho
from ..modules.update import NodeStatus, getNodeStatus, activateAutoUpdate, dumpScript, UPDATE_SCRIPT_NAME
from ..modules.utils import onBeforeCommandExecute
from ..modules.user import initializeUserSession
from ..modules.docker import isDockerAvailable
from ...configuration import loadConfig, saveConfig, CONFIG_DIR, isNodeConfigured


@click.command()
@onBeforeCommandExecute(node_module.initializeNodeConfiguration)
def start() -> None:
    config = loadConfig()
    repository = "coretexai/coretex-node"
    tag = f"latest-{config['image']}"

    if node_module.isRunning():
        if not clickPrompt(
            "Node is already running. Do you wish to restart the Node? (Y/n)",
            type = bool,
            default = True,
            show_default = False
        ):
            return

        progressEcho("Stopping Coretex Node...")
        node_module.stop()
        successEcho("Successfully stopped Coretex Node.")

    if node_module.shouldUpdate(repository, tag):
        progressEcho("Fetching latest node version...")
        node_module.pull("coretexai/coretex-node", f"latest-{config['image']}")
        successEcho("Latest node version successfully fetched.")

    node_module.start(f"{repository}:{tag}", config)

    activateAutoUpdate(CONFIG_DIR, config)


@click.command()
def stop() -> None:
    if not node_module.isRunning():
        errorEcho("Node is already offline.")
        return

    node_module.stop()


@click.command()
@onBeforeCommandExecute(node_module.initializeNodeConfiguration)
def update() -> None:
    config = loadConfig()
    repository = "coretexai/coretex-node"
    tag = f"latest-{config['image']}"

    nodeStatus = getNodeStatus()

    if nodeStatus == NodeStatus.inactive:
        errorEcho("Node is not running. To update Node you need to start it first.")
        return

    if nodeStatus == NodeStatus.reconnecting:
        errorEcho("Node is reconnecting. Cannot update now.")
        return

    if nodeStatus == NodeStatus.busy:
        if not clickPrompt("Node is busy, do you wish to terminate the current execution to perform the update? (Y/n)",
            type = bool,
            default = True,
            show_default = False
        ):
            return

        node_module.stop()

    if not node_module.shouldUpdate(repository, tag):
        successEcho("Node is already up to date.")
        return

    node_module.pull(repository, tag)

    if getNodeStatus() == NodeStatus.busy:
        if not clickPrompt("Node is busy, do you wish to terminate the current execution to perform the update? (Y/n)",
            type = bool,
            default = True,
            show_default = False
        ):
            return

    node_module.stop()

    node_module.start(f"{repository}:{tag}", config)


@click.command()
@click.option("--verbose", is_flag = True, help = "Configure node settings manually.")
def config(verbose: bool) -> None:
    if node_module.isRunning():
        if clickPrompt("Node is already running. Do you wish to stop the Node? (Y/n)",
            type = bool,
            default = True,
            show_default = False
        ):
            node_module.stop()
<<<<<<< HEAD
        else:
            errorEcho("If you wish to reconfigure your node, use coretex node stop commands first.")
            return
=======

        click.echo("If you wish to reconfigure your node, use \"coretex node stop\" command first.")
        return
>>>>>>> 8dccbd87

    config = loadConfig()

    if isNodeConfigured(config):
        if not clickPrompt(
            "Node configuration already exists. Would you like to update? (Y/n)",
            type = bool,
            default = True,
            show_default = False
        ):
            return

<<<<<<< HEAD
    highlightEcho("[Node Configuration]")

    config["storagepath"] = Path.home() / ".coretex"
    config["nodeName"] = clickPrompt("Node name", type = str)
    config["nodeAccessToken"] = node_module.registerNode(config["nodeName"])

    if isGPUAvailable():
        isGPU = clickPrompt("Would you like to allow access to GPU on your node? (Y/n)", type = bool, default = True)
        config["image"] = "gpu" if isGPU else "cpu"
    else:
        config["image"] = "cpu"

    if not verbose:
        config["nodeRam"] = node_module.DEFAULT_RAM_MEMORY
        config["nodeSwap"] = node_module.DEFAULT_SWAP_MEMORY
        config["nodeSharedMemory"] = node_module.DEFAULT_SHARED_MEMORY

        stdEcho("To configure node manually run coretex node config with --verbose flag.")
    else:
        config["storagepath"] = clickPrompt("Storage path (default: ~/.coretex, press Enter to use default): ", default=Path.home() / ".coretex", type=str)
        config["nodeRam"] = clickPrompt(f"Node RAM memory limit in GB (default: {getAvailableRamMemory()}GB, press Enter to use default): ", default=getAvailableRamMemory(), type=int)
        config["nodeSwap"] = clickPrompt(f"Node swap memory limit in GB (default: {getAvailableRamMemory() * 2}GB, press Enter to use default): ", default=getAvailableRamMemory() * 2, type=int)
        config["nodeSharedMemory"] = clickPrompt("Node POSIX shared memory limit in GB (default: 2GB, press Enter to use default): ", default=2, type=int)

=======
    click.echo("[Node Configuration]")
    node_module.configureNode(config, verbose)
>>>>>>> 8dccbd87
    saveConfig(config)
    previewConfig(config)

    # Updating auto-update script since node configuration is changed
    dumpScript(CONFIG_DIR / UPDATE_SCRIPT_NAME, config)

    successEcho("Node successfully configured.")


@click.group()
@onBeforeCommandExecute(isDockerAvailable)
@onBeforeCommandExecute(initializeUserSession)
def node() -> None:
    pass


node.add_command(start, "start")
node.add_command(stop, "stop")
node.add_command(update, "update")
node.add_command(config, "config")<|MERGE_RESOLUTION|>--- conflicted
+++ resolved
@@ -1,9 +1,7 @@
-from pathlib import Path
-
 import click
 
 from ..modules import node as node_module
-from ..modules.user_interface import clickPrompt, successEcho, progressEcho, highlightEcho, errorEcho, previewConfig, stdEcho
+from ..modules.user_interface import clickPrompt, successEcho, progressEcho, errorEcho, previewConfig
 from ..modules.update import NodeStatus, getNodeStatus, activateAutoUpdate, dumpScript, UPDATE_SCRIPT_NAME
 from ..modules.utils import onBeforeCommandExecute
 from ..modules.user import initializeUserSession
@@ -50,7 +48,6 @@
     node_module.stop()
 
 
-@click.command()
 @onBeforeCommandExecute(node_module.initializeNodeConfiguration)
 def update() -> None:
     config = loadConfig()
@@ -106,15 +103,9 @@
             show_default = False
         ):
             node_module.stop()
-<<<<<<< HEAD
-        else:
-            errorEcho("If you wish to reconfigure your node, use coretex node stop commands first.")
-            return
-=======
 
-        click.echo("If you wish to reconfigure your node, use \"coretex node stop\" command first.")
+        errorEcho("If you wish to reconfigure your node, use coretex node stop commands first.")
         return
->>>>>>> 8dccbd87
 
     config = loadConfig()
 
@@ -127,35 +118,7 @@
         ):
             return
 
-<<<<<<< HEAD
-    highlightEcho("[Node Configuration]")
-
-    config["storagepath"] = Path.home() / ".coretex"
-    config["nodeName"] = clickPrompt("Node name", type = str)
-    config["nodeAccessToken"] = node_module.registerNode(config["nodeName"])
-
-    if isGPUAvailable():
-        isGPU = clickPrompt("Would you like to allow access to GPU on your node? (Y/n)", type = bool, default = True)
-        config["image"] = "gpu" if isGPU else "cpu"
-    else:
-        config["image"] = "cpu"
-
-    if not verbose:
-        config["nodeRam"] = node_module.DEFAULT_RAM_MEMORY
-        config["nodeSwap"] = node_module.DEFAULT_SWAP_MEMORY
-        config["nodeSharedMemory"] = node_module.DEFAULT_SHARED_MEMORY
-
-        stdEcho("To configure node manually run coretex node config with --verbose flag.")
-    else:
-        config["storagepath"] = clickPrompt("Storage path (default: ~/.coretex, press Enter to use default): ", default=Path.home() / ".coretex", type=str)
-        config["nodeRam"] = clickPrompt(f"Node RAM memory limit in GB (default: {getAvailableRamMemory()}GB, press Enter to use default): ", default=getAvailableRamMemory(), type=int)
-        config["nodeSwap"] = clickPrompt(f"Node swap memory limit in GB (default: {getAvailableRamMemory() * 2}GB, press Enter to use default): ", default=getAvailableRamMemory() * 2, type=int)
-        config["nodeSharedMemory"] = clickPrompt("Node POSIX shared memory limit in GB (default: 2GB, press Enter to use default): ", default=2, type=int)
-
-=======
-    click.echo("[Node Configuration]")
     node_module.configureNode(config, verbose)
->>>>>>> 8dccbd87
     saveConfig(config)
     previewConfig(config)
 
