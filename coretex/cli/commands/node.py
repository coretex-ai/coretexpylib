#     Copyright (C) 2023  Coretex LLC

#     This file is part of Coretex.ai

#     This program is free software: you can redistribute it and/or modify
#     it under the terms of the GNU Affero General Public License as
#     published by the Free Software Foundation, either version 3 of the
#     License, or (at your option) any later version.

#     This program is distributed in the hope that it will be useful,
#     but WITHOUT ANY WARRANTY; without even the implied warranty of
#     MERCHANTABILITY or FITNESS FOR A PARTICULAR PURPOSE.  See the
#     GNU Affero General Public License for more details.

#     You should have received a copy of the GNU Affero General Public License
#     along with this program.  If not, see <https://www.gnu.org/licenses/>.

from typing import Optional

import click

from ..modules import user
from ..modules import node as node_module
<<<<<<< HEAD
from ..modules.ui import stdEcho
=======
from ..modules.ui import clickPrompt, stdEcho, successEcho, errorEcho, previewConfig
from ..modules.update import NodeStatus, getNodeStatus, activateAutoUpdate
from ..modules.utils import onBeforeCommandExecute, checkEnvironment
from ..modules.user import initializeUserSession
from ...configuration import loadConfig, saveConfig, isNodeConfigured
>>>>>>> 534c32b7
from ...utils import docker
from ..modules import node as node_module
from ..modules import update as update_module
from ..modules import ui, utils
from ...configuration import UserConfiguration, NodeConfiguration, CONFIG_DIR


@click.command()
@click.option("--image", type = str, help = "Docker image url")
@utils.onBeforeCommandExecute(node_module.initializeNodeConfiguration)
def start(image: Optional[str]) -> None:
    if node_module.isRunning():
        if not ui.clickPrompt(
            "Node is already running. Do you wish to restart the Node? (Y/n)",
            type = bool,
            default = True,
            show_default = False
        ):
            return

        node_module.stop()

    if node_module.exists():
        node_module.clean()

    nodeConfig = NodeConfiguration()
    userConfig = UserConfiguration()

    if image is not None:
        nodeConfig.image = image  # store forced image (flagged) so we can run autoupdate afterwards
        nodeConfig.save()

    dockerImage = nodeConfig.image

    if node_module.shouldUpdate(dockerImage):
        node_module.pull(dockerImage)

    node_module.start(dockerImage, userConfig, nodeConfig)
    docker.removeDanglingImages(node_module.getRepoFromImageUrl(dockerImage), node_module.getTagFromImageUrl(dockerImage))

<<<<<<< HEAD
    update_module.activateAutoUpdate(CONFIG_DIR, userConfig, nodeConfig)
=======
    activateAutoUpdate()
>>>>>>> 534c32b7


@click.command()
def stop() -> None:
    if not node_module.isRunning():
        ui.errorEcho("Node is already offline.")
        return

    node_module.stop()


@click.command()
<<<<<<< HEAD
@utils.onBeforeCommandExecute(node_module.initializeNodeConfiguration)
def update() -> None:
    userConfig = UserConfiguration()
    nodeConfig = NodeConfiguration()
=======
@click.option("-y", "autoAccept", is_flag = True, help = "Accepts all prompts.")
@click.option("-n", "autoDecline", is_flag = True, help = "Declines all prompts.")
@onBeforeCommandExecute(node_module.initializeNodeConfiguration)
def update(autoAccept: bool, autoDecline: bool) -> None:
    if autoAccept and autoDecline:
        errorEcho("Only one of the flags (\"-y\" or \"-n\") can be used at the same time.")
        return

    config = loadConfig()
    dockerImage = config["image"]
>>>>>>> 534c32b7

    nodeStatus = node_module.getNodeStatus()

    if nodeStatus == node_module.NodeStatus.inactive:
        ui.errorEcho("Node is not running. To update Node you need to start it first.")
        return

    if nodeStatus == node_module.NodeStatus.reconnecting:
        ui.errorEcho("Node is reconnecting. Cannot update now.")
        return

<<<<<<< HEAD
    if nodeStatus == node_module.NodeStatus.busy:
        if not ui.clickPrompt(
=======
    if nodeStatus == NodeStatus.busy and not autoAccept:
        if autoDecline:
            return

        if not clickPrompt(
>>>>>>> 534c32b7
            "Node is busy, do you wish to terminate the current execution to perform the update? (Y/n)",
            type = bool,
            default = True,
            show_default = False
        ):
            return

        node_module.stop()

    if not node_module.shouldUpdate(nodeConfig.image):
        ui.successEcho("Node is already up to date.")
        return

    stdEcho("Updating node...")
    node_module.pull(nodeConfig.image)

<<<<<<< HEAD
    if node_module.getNodeStatus() == node_module.NodeStatus.busy:
        if not ui.clickPrompt(
=======
    if getNodeStatus() == NodeStatus.busy and not autoAccept:
        if autoDecline:
            return

        if not clickPrompt(
>>>>>>> 534c32b7
            "Node is busy, do you wish to terminate the current execution to perform the update? (Y/n)",
            type = bool,
            default = True,
            show_default = False
        ):
            return

    node_module.stop()

<<<<<<< HEAD
    node_module.start(nodeConfig.image, userConfig, nodeConfig)
    docker.removeDanglingImages(node_module.getRepoFromImageUrl(nodeConfig.image), node_module.getTagFromImageUrl(nodeConfig.image))
=======
    stdEcho("Updating node...")
    node_module.start(dockerImage, config)
    docker.removeDanglingImages(node_module.getRepoFromImageUrl(dockerImage), node_module.getTagFromImageUrl(dockerImage))
>>>>>>> 534c32b7

    activateAutoUpdate()


@click.command()
@click.option("--verbose", is_flag = True, help = "Configure node settings manually.")
def config(verbose: bool) -> None:
    if node_module.isRunning():
        if not ui.clickPrompt(
            "Node is already running. Do you wish to stop the Node? (Y/n)",
            type = bool,
            default = True,
            show_default = False
        ):
            ui.errorEcho("If you wish to reconfigure your node, use coretex node stop commands first.")
            return

        node_module.stop()

    userConfig = UserConfiguration()
    nodeConfig = NodeConfiguration()

    if nodeConfig.isNodeConfigured():
        if not ui.clickPrompt(
            "Node configuration already exists. Would you like to update? (Y/n)",
            type = bool,
            default = True,
            show_default = False
        ):
            return

    node_module.configureNode(nodeConfig, verbose)
    nodeConfig.save()
    ui.previewConfig(userConfig, nodeConfig)

<<<<<<< HEAD
    # Updating auto-update script since node configuration is changed
    update_module.dumpScript(CONFIG_DIR / update_module.UPDATE_SCRIPT_NAME, userConfig, nodeConfig)

    ui.successEcho("Node successfully configured.")


@click.group()
@utils.onBeforeCommandExecute(docker.isDockerAvailable)
@utils.onBeforeCommandExecute(user.initializeUserSession)
@utils.onBeforeCommandExecute(node_module.checkResourceLimitations)
=======
    successEcho("Node successfully configured.")
    activateAutoUpdate()


@click.group()
@onBeforeCommandExecute(docker.isDockerAvailable)
@onBeforeCommandExecute(initializeUserSession)
@onBeforeCommandExecute(node_module.checkResourceLimitations)
@onBeforeCommandExecute(checkEnvironment)
>>>>>>> 534c32b7
def node() -> None:
    pass


node.add_command(start, "start")
node.add_command(stop, "stop")
node.add_command(update, "update")
node.add_command(config, "config")<|MERGE_RESOLUTION|>--- conflicted
+++ resolved
@@ -19,21 +19,10 @@
 
 import click
 
-from ..modules import user
-from ..modules import node as node_module
-<<<<<<< HEAD
-from ..modules.ui import stdEcho
-=======
-from ..modules.ui import clickPrompt, stdEcho, successEcho, errorEcho, previewConfig
-from ..modules.update import NodeStatus, getNodeStatus, activateAutoUpdate
-from ..modules.utils import onBeforeCommandExecute, checkEnvironment
-from ..modules.user import initializeUserSession
-from ...configuration import loadConfig, saveConfig, isNodeConfigured
->>>>>>> 534c32b7
 from ...utils import docker
+from ..modules import user, ui, utils
 from ..modules import node as node_module
 from ..modules import update as update_module
-from ..modules import ui, utils
 from ...configuration import UserConfiguration, NodeConfiguration, CONFIG_DIR
 
 
@@ -69,12 +58,7 @@
 
     node_module.start(dockerImage, userConfig, nodeConfig)
     docker.removeDanglingImages(node_module.getRepoFromImageUrl(dockerImage), node_module.getTagFromImageUrl(dockerImage))
-
-<<<<<<< HEAD
-    update_module.activateAutoUpdate(CONFIG_DIR, userConfig, nodeConfig)
-=======
-    activateAutoUpdate()
->>>>>>> 534c32b7
+    update_module.activateAutoUpdate()
 
 
 @click.command()
@@ -87,23 +71,16 @@
 
 
 @click.command()
-<<<<<<< HEAD
+@click.option("-y", "autoAccept", is_flag = True, help = "Accepts all prompts.")
+@click.option("-n", "autoDecline", is_flag = True, help = "Declines all prompts.")
 @utils.onBeforeCommandExecute(node_module.initializeNodeConfiguration)
-def update() -> None:
+def update(autoAccept: bool, autoDecline: bool) -> None:
+    if autoAccept and autoDecline:
+        ui.errorEcho("Only one of the flags (\"-y\" or \"-n\") can be used at the same time.")
+        return
+
     userConfig = UserConfiguration()
     nodeConfig = NodeConfiguration()
-=======
-@click.option("-y", "autoAccept", is_flag = True, help = "Accepts all prompts.")
-@click.option("-n", "autoDecline", is_flag = True, help = "Declines all prompts.")
-@onBeforeCommandExecute(node_module.initializeNodeConfiguration)
-def update(autoAccept: bool, autoDecline: bool) -> None:
-    if autoAccept and autoDecline:
-        errorEcho("Only one of the flags (\"-y\" or \"-n\") can be used at the same time.")
-        return
-
-    config = loadConfig()
-    dockerImage = config["image"]
->>>>>>> 534c32b7
 
     nodeStatus = node_module.getNodeStatus()
 
@@ -115,16 +92,11 @@
         ui.errorEcho("Node is reconnecting. Cannot update now.")
         return
 
-<<<<<<< HEAD
-    if nodeStatus == node_module.NodeStatus.busy:
-        if not ui.clickPrompt(
-=======
-    if nodeStatus == NodeStatus.busy and not autoAccept:
+    if nodeStatus == update_module.NodeStatus.busy and not autoAccept:
         if autoDecline:
             return
 
-        if not clickPrompt(
->>>>>>> 534c32b7
+        if not ui.clickPrompt(
             "Node is busy, do you wish to terminate the current execution to perform the update? (Y/n)",
             type = bool,
             default = True,
@@ -138,19 +110,14 @@
         ui.successEcho("Node is already up to date.")
         return
 
-    stdEcho("Updating node...")
+    ui.stdEcho("Updating node...")
     node_module.pull(nodeConfig.image)
 
-<<<<<<< HEAD
-    if node_module.getNodeStatus() == node_module.NodeStatus.busy:
-        if not ui.clickPrompt(
-=======
-    if getNodeStatus() == NodeStatus.busy and not autoAccept:
+    if update_module.getNodeStatus() == update_module.NodeStatus.busy and not autoAccept:
         if autoDecline:
             return
 
-        if not clickPrompt(
->>>>>>> 534c32b7
+        if not ui.clickPrompt(
             "Node is busy, do you wish to terminate the current execution to perform the update? (Y/n)",
             type = bool,
             default = True,
@@ -160,16 +127,15 @@
 
     node_module.stop()
 
-<<<<<<< HEAD
-    node_module.start(nodeConfig.image, userConfig, nodeConfig)
-    docker.removeDanglingImages(node_module.getRepoFromImageUrl(nodeConfig.image), node_module.getTagFromImageUrl(nodeConfig.image))
-=======
-    stdEcho("Updating node...")
-    node_module.start(dockerImage, config)
-    docker.removeDanglingImages(node_module.getRepoFromImageUrl(dockerImage), node_module.getTagFromImageUrl(dockerImage))
->>>>>>> 534c32b7
+    ui.stdEcho("Updating node...")
+    node_module.start(nodeConfig.image, config)
 
-    activateAutoUpdate()
+    docker.removeDanglingImages(
+        node_module.getRepoFromImageUrl(nodeConfig.image),
+        node_module.getTagFromImageUrl(nodeConfig.image)
+    )
+
+    update_module.activateAutoUpdate()
 
 
 @click.command()
@@ -203,28 +169,15 @@
     nodeConfig.save()
     ui.previewConfig(userConfig, nodeConfig)
 
-<<<<<<< HEAD
-    # Updating auto-update script since node configuration is changed
-    update_module.dumpScript(CONFIG_DIR / update_module.UPDATE_SCRIPT_NAME, userConfig, nodeConfig)
-
     ui.successEcho("Node successfully configured.")
+    update_module.activateAutoUpdate()
 
 
 @click.group()
 @utils.onBeforeCommandExecute(docker.isDockerAvailable)
 @utils.onBeforeCommandExecute(user.initializeUserSession)
 @utils.onBeforeCommandExecute(node_module.checkResourceLimitations)
-=======
-    successEcho("Node successfully configured.")
-    activateAutoUpdate()
-
-
-@click.group()
-@onBeforeCommandExecute(docker.isDockerAvailable)
-@onBeforeCommandExecute(initializeUserSession)
-@onBeforeCommandExecute(node_module.checkResourceLimitations)
-@onBeforeCommandExecute(checkEnvironment)
->>>>>>> 534c32b7
+@utils.onBeforeCommandExecute(utils.checkEnvironment)
 def node() -> None:
     pass
 
