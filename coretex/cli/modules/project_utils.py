--- conflicted
+++ resolved
@@ -1,24 +1,18 @@
 from typing import Optional, Dict, Any
-from enum import IntEnum
 
 import click
 
 from . import ui
-<<<<<<< HEAD
-from ...entities import Project, ProjectType
 from ...networking import EntityNotCreated
 from ...configuration import UserConfiguration
-=======
 from ...entities import Project, ProjectType, ProjectVisibility
 from ...networking import EntityNotCreated, NetworkRequestError
-from ...configuration import loadConfig, saveConfig
 
 
 def selectProject(projectId: int) -> None:
-    config = loadConfig()
-    config["projectId"] = projectId
-    saveConfig(config)
->>>>>>> 26933500
+    userConfiguration = UserConfiguration()
+    userConfiguration.projectId = projectId
+    userConfiguration.save()
 
 
 def selectProjectType() -> ProjectType:
@@ -66,9 +60,6 @@
         raise click.ClickException(f"Failed to create project \"{name}\".")
 
 
-<<<<<<< HEAD
-def getProject(name: Optional[str], config: UserConfiguration) -> Optional[Project]:
-=======
 def promptProjectSelect() -> Optional[Project]:
     name = ui.clickPrompt("Specify project name that you wish to select")
 
@@ -109,9 +100,8 @@
         raise click.ClickException(f"Failed to create project \"{name}\".")
 
 
-def getProject(name: Optional[str], config: Dict[str, Any]) -> Optional[Project]:
-    projectId = config.get("projectId")
->>>>>>> 26933500
+def getProject(name: Optional[str], userConfig: UserConfiguration) -> Optional[Project]:
+    projectId = userConfig.projectId
     if name is not None:
         try:
             return Project.fetchOne(name = name)
@@ -119,17 +109,6 @@
             if projectId is None:
                 return promptProjectCreate("Project not found. Do you want to create a new Project with that name?", name)
 
-<<<<<<< HEAD
-    if config.projectId is not None:
-        return Project.fetchById(config.projectId)
-
-    # Generic message on how to specify the Project
-    raise click.ClickException(
-        "Project was not provided.\n"
-        "Project can be selected globally by using \"coretex project select\" command\n"
-        "or you can pass the Project directly to this command using \"--project\" option"
-    )
-=======
             return Project.fetchById(projectId)
 
     if projectId is None:
@@ -146,14 +125,13 @@
 
 
 def isProjectSelected() -> bool:
-    config = loadConfig()
+    userConfig = UserConfiguration()
 
-    if config.get("projectId") is None:
+    if userConfig.projectId is None:
         return False
 
     try:
-        Project.fetchById(config["projectId"])
+        Project.fetchById(userConfig.projectId)
         return True
     except NetworkRequestError:
-        return False
->>>>>>> 26933500
+        return False