#     Copyright (C) 2023  Coretex LLC

#     This file is part of Coretex.ai

#     This program is free software: you can redistribute it and/or modify
#     it under the terms of the GNU Affero General Public License as
#     published by the Free Software Foundation, either version 3 of the
#     License, or (at your option) any later version.

#     This program is distributed in the hope that it will be useful,
#     but WITHOUT ANY WARRANTY; without even the implied warranty of
#     MERCHANTABILITY or FITNESS FOR A PARTICULAR PURPOSE.  See the
#     GNU Affero General Public License for more details.

#     You should have received a copy of the GNU Affero General Public License
#     along with this program.  If not, see <https://www.gnu.org/licenses/>.

from typing import Any, List, Optional, Union

from tabulate import tabulate

import click
import inquirer

from ...node import NodeMode
from ...configuration import UserConfiguration, NodeConfiguration


def clickPrompt(
    text: str,
    default: Any = None,
    type: Optional[Union[type, click.ParamType]] = None,
    **kwargs: Any
) -> Any:

    return click.prompt(click.style(f"\n\U00002754 {text}", fg = "cyan"), default = default, type = type, **kwargs)


def arrowPrompt(choices: List[Any], message: str) -> Any:
    click.echo("\n")
    answers = inquirer.prompt([
        inquirer.List(
            "option",
            message = message,
            choices = choices,
        )
    ])

    return answers["option"]


def previewConfig(userConfig: UserConfiguration, nodeConfig: NodeConfiguration) -> None:
    allowDocker = "Yes" if nodeConfig.allowDocker else "No"

    if nodeConfig.nodeSecret is None or nodeConfig.nodeSecret == "":
        nodeSecret = ""
    else:
        nodeSecret = "********"

    table = [
<<<<<<< HEAD
        ["Node name",           nodeConfig.nodeName],
        ["Server URL",          userConfig.serverUrl],
        ["Coretex Node type",   nodeConfig.image],
        ["Storage path",        nodeConfig.storagePath],
        ["RAM",                 f"{nodeConfig.nodeRam}GB"],
        ["SWAP memory",         f"{nodeConfig.nodeSwap}GB"],
        ["POSIX shared memory", f"{nodeConfig.nodeSharedMemory}GB"],
        ["CPU cores allocated", f"{nodeConfig.cpuCount}"],
        ["Coretex Node mode",   f"{NodeMode(nodeConfig.nodeMode).name}"],
        ["Docker access",       allowDocker],
=======
        ["Node name",                   config["nodeName"]],
        ["Server URL",                  config["serverUrl"]],
        ["Coretex Node type",           config["image"]],
        ["Storage path",                config["storagePath"]],
        ["RAM",                         f"{config['nodeRam']}GB"],
        ["SWAP memory",                 f"{config['nodeSwap']}GB"],
        ["POSIX shared memory",         f"{config['nodeSharedMemory']}GB"],
        ["CPU cores allocated",         config.get("cpuCount", DEFAULT_CPU_COUNT)],
        ["Coretex Node mode",           f"{NodeMode(config['nodeMode']).toString()}"],
        ["Docker access",               allowDocker],
>>>>>>> 534c32b7
        ["Coretex Node secret",         nodeSecret],
        ["Coretex Node init script",    nodeConfig.initScript if nodeConfig.initScript is not None else ""]
    ]
<<<<<<< HEAD
    if nodeConfig.modelId is not None:
        table.append(["Coretex Model ID", f"{nodeConfig.modelId}"])
=======

    if config.get("nearWalletId") is not None:
        table.append(["NEAR wallet id", config["nearWalletId"]])

    if config.get("endpointInvocationPrice") is not None:
        table.append(["Endpoint invocation price", config["endpointInvocationPrice"]])
>>>>>>> 534c32b7

    stdEcho(tabulate(table))


def outputUrl(entityUrl: str) -> str:
    return ("\033[4m" + f"https://app.coretex.ai/{entityUrl}" + "\033[0m")


def stdEcho(text: str) -> None:
    click.echo(click.style(f"\n{text}", fg = "cyan"))


def warningEcho(text: str) -> None:
    click.echo(click.style(f"\nWARNING: {text}", fg = "yellow"))


def successEcho(text: str) -> None:
    click.echo(click.style(f"\n\U0001F680 {text} \U0001F680", fg = "green"))


def progressEcho(text: str) -> None:
    click.echo(click.style(f"\n\U00002699 {text} \U00002699", fg = "yellow"))


def errorEcho(text: str) -> None:
    click.echo(click.style(f"\n\U0000274C {text} \U0000274C", fg = "red"))


def highlightEcho(text: str) -> None:
    click.echo(click.style(f"\n\U00002755 {text} \U00002755"))<|MERGE_RESOLUTION|>--- conflicted
+++ resolved
@@ -58,43 +58,27 @@
         nodeSecret = "********"
 
     table = [
-<<<<<<< HEAD
-        ["Node name",           nodeConfig.nodeName],
-        ["Server URL",          userConfig.serverUrl],
-        ["Coretex Node type",   nodeConfig.image],
-        ["Storage path",        nodeConfig.storagePath],
-        ["RAM",                 f"{nodeConfig.nodeRam}GB"],
-        ["SWAP memory",         f"{nodeConfig.nodeSwap}GB"],
-        ["POSIX shared memory", f"{nodeConfig.nodeSharedMemory}GB"],
-        ["CPU cores allocated", f"{nodeConfig.cpuCount}"],
-        ["Coretex Node mode",   f"{NodeMode(nodeConfig.nodeMode).name}"],
-        ["Docker access",       allowDocker],
-=======
-        ["Node name",                   config["nodeName"]],
-        ["Server URL",                  config["serverUrl"]],
-        ["Coretex Node type",           config["image"]],
-        ["Storage path",                config["storagePath"]],
-        ["RAM",                         f"{config['nodeRam']}GB"],
-        ["SWAP memory",                 f"{config['nodeSwap']}GB"],
-        ["POSIX shared memory",         f"{config['nodeSharedMemory']}GB"],
-        ["CPU cores allocated",         config.get("cpuCount", DEFAULT_CPU_COUNT)],
-        ["Coretex Node mode",           f"{NodeMode(config['nodeMode']).toString()}"],
+        ["Node name",                   nodeConfig.nodeName],
+        ["Server URL",                  userConfig.serverUrl],
+        ["Coretex Node type",           nodeConfig.image],
+        ["Storage path",                nodeConfig.storagePath],
+        ["RAM",                         f"{nodeConfig.nodeRam}GB"],
+        ["SWAP memory",                 f"{nodeConfig.nodeSwap}GB"],
+        ["POSIX shared memory",         f"{nodeConfig.nodeSharedMemory}GB"],
+        ["CPU cores allocated",         f"{nodeConfig.cpuCount}"],
+        ["Coretex Node mode",           f"{NodeMode(nodeConfig.nodeMode).name}"],
         ["Docker access",               allowDocker],
->>>>>>> 534c32b7
         ["Coretex Node secret",         nodeSecret],
         ["Coretex Node init script",    nodeConfig.initScript if nodeConfig.initScript is not None else ""]
     ]
-<<<<<<< HEAD
     if nodeConfig.modelId is not None:
         table.append(["Coretex Model ID", f"{nodeConfig.modelId}"])
-=======
 
-    if config.get("nearWalletId") is not None:
-        table.append(["NEAR wallet id", config["nearWalletId"]])
+    if nodeConfig.nearWalletId is not None:
+        table.append(["NEAR wallet id", nodeConfig.nearWalletId])
 
-    if config.get("endpointInvocationPrice") is not None:
-        table.append(["Endpoint invocation price", config["endpointInvocationPrice"]])
->>>>>>> 534c32b7
+    if nodeConfig.endpointInvocationPrice is not None:
+        table.append(["Endpoint invocation price", f"{nodeConfig.endpointInvocationPrice}"])
 
     stdEcho(tabulate(table))
 
