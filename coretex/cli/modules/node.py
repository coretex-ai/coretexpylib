from typing import Any, Dict, Tuple, Optional
from pathlib import Path

import os
import logging

from . import docker
from .utils import isGPUAvailable
from .ui import clickPrompt, arrowPrompt, highlightEcho, errorEcho, progressEcho, successEcho, stdEcho
from .node_mode import NodeMode
from ...networking import networkManager, NetworkRequestError
from ...statistics import getAvailableRamMemory
from ...configuration import loadConfig, saveConfig, isNodeConfigured
from ...utils import CommandException
from ...entities.model import Model


DOCKER_CONTAINER_NAME = "coretex_node"
DOCKER_CONTAINER_NETWORK = "coretex_node"
DEFAULT_STORAGE_PATH = str(Path.home() / "./coretex")
DEFAULT_RAM_MEMORY = getAvailableRamMemory()
DEFAULT_SWAP_MEMORY = DEFAULT_RAM_MEMORY * 2
DEFAULT_SHARED_MEMORY = 2
DEFAULT_NODE_MODE = NodeMode.execution


class NodeException(Exception):
    pass


def getRepository() -> str:
    return os.environ.get("CTX_NODE_IMAGE_REPO", "coretexai/coretex-node")


def pull(repository: str, tag: str) -> None:
    try:
        progressEcho("Fetching latest node version...")
        docker.imagePull(f"{repository}:{tag}")
        successEcho("Latest node version successfully fetched.")
    except BaseException as ex:
        logging.getLogger("cli").debug(ex, exc_info = ex)
        raise NodeException("Failed to fetch latest node version.")


def isRunning() -> bool:
    return docker.containerExists(DOCKER_CONTAINER_NAME)


def start(dockerImage: str, config: Dict[str, Any]) -> None:
    try:
        progressEcho("Starting Coretex Node...")
        docker.createNetwork(DOCKER_CONTAINER_NETWORK)

        environ = {
            "CTX_API_URL": config["serverUrl"],
            "CTX_STORAGE_PATH": config["storagePath"],
            "CTX_NODE_ACCESS_TOKEN": config["nodeAccessToken"],
            "CTX_NODE_MODE": config["nodeMode"],
            "CTX_MODEL_ID": None
        }

        volumes = [
            (config["storagePath"], "/root/.coretex")
        ]

        if config.get("allowDocker", False):
            volumes.append(("/var/run/docker.sock", "/var/run/docker.sock"))

        docker.start(
            DOCKER_CONTAINER_NAME,
            dockerImage,
            config["image"] == "gpu",
            config["nodeRam"],
            config["nodeSwap"],
            config["nodeSharedMemory"],
<<<<<<< HEAD
            environ,
            volumes
=======
            config["nodeMode"],
            config["modelId"]
>>>>>>> d7d87b17
        )

        successEcho("Successfully started Coretex Node.")
    except BaseException as ex:
        logging.getLogger("cli").debug(ex, exc_info = ex)
        raise NodeException("Failed to start Coretex Node.")


def stop() -> None:
    try:
        progressEcho("Stopping Coretex Node...")
        docker.stop(DOCKER_CONTAINER_NAME, DOCKER_CONTAINER_NETWORK)
        successEcho("Successfully stopped Coretex Node.")
    except BaseException as ex:
        logging.getLogger("cli").debug(ex, exc_info = ex)
        raise NodeException("Failed to stop Coretex Node.")


def shouldUpdate(repository: str, tag: str) -> bool:
    try:
        imageJson = docker.imageInspect(repository, tag)
    except CommandException:
        # imageInspect() will raise an error if image doesn't exist locally
        return True

    try:
        manifestJson = docker.manifestInspect(repository, tag)
    except CommandException:
        return False

    for digest in imageJson["RepoDigests"]:
        if repository in digest and manifestJson["Descriptor"]["digest"] in digest:
            return False

    return True


def registerNode(name: str) -> str:
    response = networkManager.post("service", {
        "machine_name": name,
    })

    if response.hasFailed():
        raise NetworkRequestError(response, "Failed to configure node. Please try again...")

    accessToken = response.getJson(dict).get("access_token")

    if not isinstance(accessToken, str):
        raise TypeError("Something went wrong. Please try again...")

    return accessToken


def selectModelId(retryCount: int = 0) -> int:
    if retryCount >= 3:
        raise RuntimeError("Failed to fetch Coretex Model. Terminating...")

    modelId: int = clickPrompt("Specify Coretex Model ID that you want to use:", type = int)

    try:
        model = Model.fetchById(modelId)
    except:
        errorEcho(f"Failed to fetch model with id {modelId}.")
        return selectModelId(retryCount + 1)

    model.download()

    return modelId


def selectNodeMode() -> Tuple[int, Optional[int]]:
    availableNodeModes = {
        "Execution": NodeMode.execution,
        "Function exclusive": NodeMode.functionExclusive,
        "Function shared": NodeMode.functionShared
    }
    choices = list(availableNodeModes.keys())

    stdEcho("Please select Coretex Node mode:")
    selectedMode = arrowPrompt(choices)

    if availableNodeModes[selectedMode] == NodeMode.functionExclusive:
        modelId = selectModelId()
        return availableNodeModes[selectedMode], modelId

    return availableNodeModes[selectedMode], None


def configureNode(config: Dict[str, Any], verbose: bool) -> None:
    highlightEcho("[Node Configuration]")
    config["nodeName"] = clickPrompt("Node name", type = str)
    config["nodeAccessToken"] = registerNode(config["nodeName"])

    if isGPUAvailable():
        isGPU = clickPrompt("Do you want to allow the Node to access your GPU? (Y/n)", type = bool, default = True)
        config["image"] = "gpu" if isGPU else "cpu"
    else:
        config["image"] = "cpu"

    config["storagePath"] = DEFAULT_STORAGE_PATH
    config["nodeRam"] = DEFAULT_RAM_MEMORY
    config["nodeSwap"] = DEFAULT_SWAP_MEMORY
    config["nodeSharedMemory"] = DEFAULT_SHARED_MEMORY
    config["nodeMode"] = DEFAULT_NODE_MODE

    if verbose:
        config["storagePath"] = clickPrompt("Storage path (press enter to use default)", DEFAULT_STORAGE_PATH, type = str)
        config["nodeRam"] = clickPrompt("Node RAM memory limit in GB (press enter to use default)", DEFAULT_RAM_MEMORY, type = int)
        config["nodeSwap"] = clickPrompt("Node swap memory limit in GB, make sure it is larger than mem limit (press enter to use default)", DEFAULT_SWAP_MEMORY, type = int)
        config["nodeSharedMemory"] = clickPrompt("Node POSIX shared memory limit in GB (press enter to use default)", DEFAULT_SHARED_MEMORY, type = int)
        config["allowDocker"] = clickPrompt("Allow Node to access system docker? This is a security risk! (Y/n)", type = bool)

        nodeMode, modelId = selectNodeMode()
        config["nodeMode"] = nodeMode
        if modelId is not None:
            config["modelId"] = modelId
    else:
        stdEcho("To configure node manually run coretex node config with --verbose flag.")


def initializeNodeConfiguration() -> None:
    config = loadConfig()

    if isNodeConfigured(config):
        return

    errorEcho("Node configuration not found.")
    if isRunning():
        stopNode = clickPrompt(
            "Node is already running. Do you wish to stop the Node? (Y/n)",
            type = bool,
            default = True,
            show_default = False
        )

        if not stopNode:
            errorEcho("If you wish to reconfigure your node, use \"coretex node stop\" command first.")
            return

        stop()

    configureNode(config, verbose = False)
    saveConfig(config)<|MERGE_RESOLUTION|>--- conflicted
+++ resolved
@@ -55,9 +55,12 @@
             "CTX_API_URL": config["serverUrl"],
             "CTX_STORAGE_PATH": config["storagePath"],
             "CTX_NODE_ACCESS_TOKEN": config["nodeAccessToken"],
-            "CTX_NODE_MODE": config["nodeMode"],
-            "CTX_MODEL_ID": None
+            "CTX_NODE_MODE": config["nodeMode"]
         }
+
+        modelId = config.get("modelId")
+        if isinstance(modelId, int):
+            environ["CTX_MODEL_ID"] = modelId
 
         volumes = [
             (config["storagePath"], "/root/.coretex")
@@ -73,13 +76,8 @@
             config["nodeRam"],
             config["nodeSwap"],
             config["nodeSharedMemory"],
-<<<<<<< HEAD
             environ,
             volumes
-=======
-            config["nodeMode"],
-            config["modelId"]
->>>>>>> d7d87b17
         )
 
         successEcho("Successfully started Coretex Node.")
