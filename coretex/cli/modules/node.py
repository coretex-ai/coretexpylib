from typing import Any, Dict
from pathlib import Path

import logging

import click

from .user_interface import clickPrompt

from . import docker

from .utils import isGPUAvailable
from .user_interface import highlightEcho, errorEcho, progressEcho, successEcho, stdEcho
from ...networking import networkManager, NetworkRequestError
from ...statistics import getAvailableRamMemory
from ...configuration import loadConfig, saveConfig, isNodeConfigured
from ...utils import CommandException


DOCKER_CONTAINER_NAME = "coretex_node"
DOCKER_CONTAINER_NETWORK = "coretex_node"
DEFAULT_STORAGE_PATH = str(Path.home() / "./coretex")
DEFAULT_RAM_MEMORY = getAvailableRamMemory()
DEFAULT_SWAP_MEMORY = DEFAULT_RAM_MEMORY * 2
DEFAULT_SHARED_MEMORY = 2


class NodeException(Exception):
    pass


def pull(repository: str, tag: str) -> None:
    try:
        progressEcho("Fetching latest node version...")
        docker.imagePull(f"{repository}:{tag}")
        successEcho("Latest node version successfully fetched.")
    except BaseException as ex:
        logging.getLogger("cli").debug(ex, exc_info = ex)
        raise NodeException("Failed to fetch latest node version")


def isRunning() -> bool:
    return docker.containerExists(DOCKER_CONTAINER_NAME)


def start(dockerImage: str, config: Dict[str, Any]) -> None:
    try:
        progressEcho("Starting Coretex Node...")
        docker.createNetwork(DOCKER_CONTAINER_NETWORK)

        docker.start(
            DOCKER_CONTAINER_NAME,
            dockerImage,
            config["image"],
            config["serverUrl"],
            config["storagePath"],
            config["nodeAccessToken"],
            config["nodeRam"],
            config["nodeSwap"],
            config["nodeSharedMemory"]
        )
        successEcho("Successfully started Coretex Node.")
    except BaseException as ex:
        logging.getLogger("cli").debug(ex, exc_info = ex)
        raise NodeException("Failed to start Coretex Node.")


def stop() -> None:
    try:
        progressEcho("Starting Coretex Node...")
        docker.stop(DOCKER_CONTAINER_NAME, DOCKER_CONTAINER_NETWORK)
        successEcho("Successfully started Coretex Node.")
    except BaseException as ex:
        logging.getLogger("cli").debug(ex, exc_info = ex)
        raise NodeException("Failed to stop Coretex Node.")


def shouldUpdate(repository: str, tag: str) -> bool:
    try:
        imageJson = docker.imageInspect(repository, tag)
        manifestJson = docker.manifestInspect(repository, tag)

        for digest in imageJson["RepoDigests"]:
            if repository in digest and manifestJson["Descriptor"]["digest"] in digest:
                return False
        return True
    except CommandException:
        return True


def registerNode(name: str) -> str:
    response = networkManager.post("service", {
        "machine_name": name,
    })

    if response.hasFailed():
        raise NetworkRequestError(response, "Failed to configure node. Please try again...")

    accessToken = response.getJson(dict).get("access_token")

    if not isinstance(accessToken, str):
        raise TypeError("Something went wrong. Please try again...")

    return accessToken


def configureNode(config: Dict[str, Any], verbose: bool) -> None:
    highlightEcho("[Node Configuration]")
    config["nodeName"] = clickPrompt("Node name", type = str)
    config["nodeAccessToken"] = registerNode(config["nodeName"])

    if isGPUAvailable():
        isGPU = clickPrompt("Do you want to allow the Node to access your GPU? (Y/n)", type = bool, default = True)
        config["image"] = "gpu" if isGPU else "cpu"
    else:
        config["image"] = "cpu"

    config["storagePath"] = DEFAULT_STORAGE_PATH
    config["nodeRam"] = DEFAULT_RAM_MEMORY
    config["nodeSwap"] = DEFAULT_SWAP_MEMORY
    config["nodeSharedMemory"] = DEFAULT_SHARED_MEMORY

    if verbose:
<<<<<<< HEAD
        config["storagePath"] = clickPrompt("Storage path (press enter to use default)", DEFAULT_STORAGE_PATH, type = str)
        config["nodeRam"] = clickPrompt("Node RAM memory limit in GB (press enter to use default)", type = int, default = DEFAULT_RAM_MEMORY)
        config["nodeSwap"] = clickPrompt("Node swap memory limit in GB, make sure it is larger than mem limit (press enter to use default)", type = int, default = DEFAULT_SWAP_MEMORY  * 2)
        config["nodeSharedMemory"] = clickPrompt("Node POSIX shared memory limit in GB (press enter to use default)", type = int, default = DEFAULT_SHARED_MEMORY)
=======
        config["storagePath"] = click.prompt("Storage path (press enter to use default)", DEFAULT_STORAGE_PATH, type = str)
        config["nodeRam"] = click.prompt("Node RAM memory limit in GB (press enter to use default)", type = int, default = DEFAULT_RAM_MEMORY)
        config["nodeSwap"] = click.prompt("Node swap memory limit in GB, make sure it is larger than mem limit (press enter to use default)", type = int, default = DEFAULT_SWAP_MEMORY)
        config["nodeSharedMemory"] = click.prompt("Node POSIX shared memory limit in GB (press enter to use default)", type = int, default = DEFAULT_SHARED_MEMORY)
>>>>>>> 8718b851
    else:
        stdEcho("To configure node manually run coretex node config with --verbose flag.")


def initializeNodeConfiguration() -> None:
    config = loadConfig()

    if isNodeConfigured(config):
        return

    errorEcho("Node configuration not found.")
    if isRunning():
        stopNode = clickPrompt(
            "Node is already running. Do you wish to stop the Node? (Y/n)",
            type = bool,
            default = True,
            show_default = False
        )

        if not stopNode:
            errorEcho("If you wish to reconfigure your node, use \"coretex node stop\" command first.")
            return

        stop()

    configureNode(config, verbose = False)
    saveConfig(config)<|MERGE_RESOLUTION|>--- conflicted
+++ resolved
@@ -121,17 +121,10 @@
     config["nodeSharedMemory"] = DEFAULT_SHARED_MEMORY
 
     if verbose:
-<<<<<<< HEAD
         config["storagePath"] = clickPrompt("Storage path (press enter to use default)", DEFAULT_STORAGE_PATH, type = str)
         config["nodeRam"] = clickPrompt("Node RAM memory limit in GB (press enter to use default)", type = int, default = DEFAULT_RAM_MEMORY)
-        config["nodeSwap"] = clickPrompt("Node swap memory limit in GB, make sure it is larger than mem limit (press enter to use default)", type = int, default = DEFAULT_SWAP_MEMORY  * 2)
+        config["nodeSwap"] = clickPrompt("Node swap memory limit in GB, make sure it is larger than mem limit (press enter to use default)", type = int, default = DEFAULT_SWAP_MEMORY)
         config["nodeSharedMemory"] = clickPrompt("Node POSIX shared memory limit in GB (press enter to use default)", type = int, default = DEFAULT_SHARED_MEMORY)
-=======
-        config["storagePath"] = click.prompt("Storage path (press enter to use default)", DEFAULT_STORAGE_PATH, type = str)
-        config["nodeRam"] = click.prompt("Node RAM memory limit in GB (press enter to use default)", type = int, default = DEFAULT_RAM_MEMORY)
-        config["nodeSwap"] = click.prompt("Node swap memory limit in GB, make sure it is larger than mem limit (press enter to use default)", type = int, default = DEFAULT_SWAP_MEMORY)
-        config["nodeSharedMemory"] = click.prompt("Node POSIX shared memory limit in GB (press enter to use default)", type = int, default = DEFAULT_SHARED_MEMORY)
->>>>>>> 8718b851
     else:
         stdEcho("To configure node manually run coretex node config with --verbose flag.")
 
