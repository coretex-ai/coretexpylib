--- conflicted
+++ resolved
@@ -75,13 +75,8 @@
             config["nodeRam"],
             config["nodeSwap"],
             config["nodeSharedMemory"],
-<<<<<<< HEAD
-            config["nodeMode"],
-            config.get("modelId")
-=======
             environ,
             volumes
->>>>>>> 8f6cfd7b
         )
 
         successEcho("Successfully started Coretex Node.")
