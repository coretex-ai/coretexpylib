from typing import Dict, Any, List, Tuple, Optional
from pathlib import Path

import json
import platform

from .process import command, CommandException
from ..statistics import getTotalSwapMemory


class DockerConfigurationException(Exception):
    pass


def isDockerAvailable() -> None:
    try:
        # Run the command to check if Docker exists and is available
        command(["docker", "ps"], ignoreStdout = True, ignoreStderr = True)
    except CommandException:
        raise RuntimeError("Docker not available. Please check that it is properly installed and running on your system.")


def networkExists(name: str) -> bool:
    # This function inspects the specified Docker network using the
    # 'docker network inspect' command. If the command exits with a return code
    # of 0, indicating success, the function returns True, meaning the network exists.
    # If the command exits with a non-zero return code, indicating failure,
    # the function returns False, meaning the network doesn't exist.
    try:
        command(["docker", "network", "inspect", name], ignoreStdout = True, ignoreStderr = True)
        return True
    except:
        return False


def containerRunning(name: str) -> bool:
    try:
        _, output, _ = command(["docker", "ps", "--format", "{{.Names}}"], ignoreStderr = True, ignoreStdout = True)
        return name in output.splitlines()
    except:
        return False


def containerExists(name: str) -> bool:
    try:
        _, output, _ = command(["docker", "ps", "-a", "--format", "{{.Names}}"], ignoreStderr = True, ignoreStdout = True)
        return name in output.splitlines()
    except:
        return False


def createNetwork(name: str) -> None:
    if networkExists(name):
        removeNetwork(name)

    command(["docker", "network", "create", "--driver", "bridge", name], ignoreStdout = True)


def removeNetwork(name: str) -> None:
    command(["docker", "network", "rm", name], ignoreStdout = True, ignoreStderr = True)


def removeImage(image: str) -> None:
    command(["docker", "image", "rm", image], ignoreStdout = True, ignoreStderr = True)


def removeDanglingImages(repository: str, tag: str) -> None:
    _, output, _ = command(["docker", "image", "ls", repository, "--format", "json"], ignoreStdout = True, ignoreStderr = True)
    images = output.strip().split("\n")

    for image in images:
        if len(image) == 0:
            continue

        jsonImg = json.loads(image)
        if jsonImg["Tag"] != tag:
            removeImage(jsonImg["ID"])


def imagePull(image: str) -> None:
    command(["docker", "image", "pull", image])


def start(
    name: str,
    image: str,
    allowGpu: bool,
    ram: int,
    swap: int,
    shm: int,
    cpuCount: int,
    environ: Dict[str, str],
    volumes: List[Tuple[str, str]]
) -> None:

    # https://github.com/moby/moby/issues/14215#issuecomment-115959661
    # --memory-swap = total memory limit -> memory + swap

    runCommand = [
        "docker", "run", "-d",
        "--restart", 'always',
        "-p", "21000:21000",
        "--cap-add", "SYS_PTRACE",
        "--network", name,
        "--memory", f"{ram}G",
        "--memory-swap", f"{ram + swap}G",
        "--shm-size", f"{shm}G",
        "--cpus", f"{cpuCount}",
        "--name", name,
    ]

    for key, value in environ.items():
        runCommand.extend(["--env", f"{key}={value}"])

    for source, destination in volumes:
        runCommand.extend(["-v", f"{source}:{destination}"])

    if allowGpu:
        runCommand.extend(["--gpus", "all"])

    # Docker image must always be the last parameter of docker run command
    runCommand.append(image)
    command(runCommand, ignoreStdout = True, ignoreStderr = True)


def stopContainer(name: str) -> None:
    command(["docker", "stop", name], ignoreStdout = True, ignoreStderr = True)


def removeContainer(name: str) -> None:
    command(["docker", "rm", name], ignoreStdout = True, ignoreStderr = True)


def manifestInspect(image: str) -> Dict[str, Any]:
    _, output, _ = command(["docker", "manifest", "inspect", image, "--verbose"], ignoreStdout = True)
    jsonOutput = json.loads(output)
    if not isinstance(jsonOutput, dict):
        raise TypeError(f"Invalid function result type \"{type(jsonOutput)}\". Expected: \"dict\"")

    return jsonOutput


def imageInspect(image: str) -> Dict[str, Any]:
    _, output, _ = command(["docker", "image", "inspect", image], ignoreStdout = True, ignoreStderr = True)
    jsonOutput = json.loads(output)
    if not isinstance(jsonOutput, list):
        raise TypeError(f"Invalid json.loads() result type \"{type(jsonOutput)}\". Expected: \"list\"")

    if not isinstance(jsonOutput[0], dict):  # Since we are inspecting image with specific repository AND tag output will be a list with single object
        raise TypeError(f"Invalid function result type \"{type(jsonOutput[0])}\". Expected: \"dict\"")

    return jsonOutput[0]


def getResourceLimits() -> Tuple[int, int]:
    _, output, _ = command(["docker", "info", "--format", "{{json .}}"], ignoreStdout = True, ignoreStderr = True)
    jsonOutput = json.loads(output)

    return jsonOutput["NCPU"], round(jsonOutput["MemTotal"] / (1024 ** 3))


def getDockerConfigPath() -> Optional[Path]:
    if platform.system() == "Darwin":
        return Path.home().joinpath("Library", "Group Containers", "group.com.docker", "settings.json")
    elif platform.system() == "Windows":
        return Path.home().joinpath("AppData", "Roaming", "Docker", "settings.json")
    elif platform.system() == "Linux":
        return Path.home().joinpath(".docker", "desktop", "settings.json")
    else:
        return None


def getDockerSwapLimit() -> int:
    configPath = getDockerConfigPath()

    if configPath is None or not configPath.exists():
        return getTotalSwapMemory()

    with configPath.open("r") as configFile:
        configJson = json.load(configFile)

    swapLimit = configJson.get("swapMiB")
    if not isinstance(swapLimit, int):
        return getTotalSwapMemory()

    return int(swapLimit / 1024)


<<<<<<< HEAD
def getContainerImageName(containerName: str) -> str:
    _, output, _ = command(["docker", "inspect", "--format", "{{.Config.Image}}", containerName], ignoreStdout = True, ignoreStderr = True)
    return output.strip()
=======
def getLogs(name: str, tail: Optional[int], follow: bool, timestamps: bool) -> None:
    runCommand = ["docker", "logs", name]
    if isinstance(tail, int):
        runCommand.extend(["--tail", str(tail)])

    if timestamps:
        runCommand.append("-t")

    if follow:
        runCommand.append("-f")

    command(runCommand)
>>>>>>> eb8fccb0
<|MERGE_RESOLUTION|>--- conflicted
+++ resolved
@@ -186,11 +186,11 @@
     return int(swapLimit / 1024)
 
 
-<<<<<<< HEAD
 def getContainerImageName(containerName: str) -> str:
     _, output, _ = command(["docker", "inspect", "--format", "{{.Config.Image}}", containerName], ignoreStdout = True, ignoreStderr = True)
     return output.strip()
-=======
+
+
 def getLogs(name: str, tail: Optional[int], follow: bool, timestamps: bool) -> None:
     runCommand = ["docker", "logs", name]
     if isinstance(tail, int):
@@ -202,5 +202,4 @@
     if follow:
         runCommand.append("-f")
 
-    command(runCommand)
->>>>>>> eb8fccb0
+    command(runCommand)