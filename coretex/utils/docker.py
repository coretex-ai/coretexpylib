from typing import Dict, Any, List, Tuple, Optional
from pathlib import Path

import json
import platform

from .process import command, CommandException
from ..statistics import getTotalSwapMemory


<<<<<<< HEAD
def isDockerAvailable(verbose: Optional[bool] = False) -> None:
=======
class DockerConfigurationException(Exception):
    pass


def isDockerAvailable() -> None:
>>>>>>> 9156ab25
    try:
        # Run the command to check if Docker exists and is available
        command(["docker", "ps"], ignoreStdout = not verbose, ignoreStderr = True)
    except CommandException:
        raise RuntimeError("Docker not available. Please check that it is properly installed and running on your system.")


def networkExists(name: str, verbose: Optional[bool] = False) -> bool:
    # This function inspects the specified Docker network using the
    # 'docker network inspect' command. If the command exits with a return code
    # of 0, indicating success, the function returns True, meaning the network exists.
    # If the command exits with a non-zero return code, indicating failure,
    # the function returns False, meaning the network doesn't exist.
    try:
        command(["docker", "network", "inspect", name], ignoreStdout = not verbose, ignoreStderr = True)
        return True
    except:
        return False


def containerRunning(name: str, verbose: Optional[bool] = False) -> bool:
    try:
        _, output, _ = command(["docker", "ps", "--format", "{{.Names}}"], ignoreStdout = not verbose, ignoreStderr = True)
        return name in output.splitlines()
    except:
        return False


def containerExists(name: str, verbose: Optional[bool] = False) -> bool:
    try:
        _, output, _ = command(["docker", "ps", "-a", "--format", "{{.Names}}"], ignoreStdout = not verbose, ignoreStderr = True)
        return name in output.splitlines()
    except:
        return False


def createNetwork(name: str, verbose: Optional[bool] = False) -> None:
    if networkExists(name):
        removeNetwork(name)

    command(["docker", "network", "create", "--driver", "bridge", name], ignoreStdout = not verbose)


def removeNetwork(name: str, verbose: Optional[bool] = False) -> None:
    command(["docker", "network", "rm", name], ignoreStdout = not verbose, ignoreStderr = True)


def removeImage(image: str, verbose: Optional[bool] = False) -> None:
    command(["docker", "image", "rm", image], ignoreStdout = not verbose, ignoreStderr = True)


def removeDanglingImages(repository: str, tag: str, verbose: Optional[bool] = False) -> None:
    _, output, _ = command(["docker", "image", "ls", repository, "--format", "json"], ignoreStdout = not verbose, ignoreStderr = True)
    images = output.strip().split("\n")

    for image in images:
        if len(image) == 0:
            continue

        jsonImg = json.loads(image)
        if jsonImg["Tag"] != tag:
            removeImage(jsonImg["ID"])


def imagePull(image: str, verbose: Optional[bool] = False) -> None:
    command(["docker", "image", "pull", image], ignoreStdout = not verbose)


def start(
    name: str,
    image: str,
    allowGpu: bool,
    ram: int,
    swap: int,
    shm: int,
    cpuCount: int,
    environ: Dict[str, str],
    volumes: List[Tuple[str, str]],
    verbose: Optional[bool] = False
) -> None:

    # https://github.com/moby/moby/issues/14215#issuecomment-115959661
    # --memory-swap = total memory limit -> memory + swap

    runCommand = [
        "docker", "run", "-d",
        "--restart", 'always',
        "-p", "21000:21000",
        "--cap-add", "SYS_PTRACE",
        "--network", name,
        "--memory", f"{ram}G",
        "--memory-swap", f"{ram + swap}G",
        "--shm-size", f"{shm}G",
        "--cpus", f"{cpuCount}",
        "--name", name,
    ]

    for key, value in environ.items():
        runCommand.extend(["--env", f"{key}={value}"])

    for source, destination in volumes:
        runCommand.extend(["-v", f"{source}:{destination}"])

    if allowGpu:
        runCommand.extend(["--gpus", "all"])

    # Docker image must always be the last parameter of docker run command
    runCommand.append(image)
    command(runCommand, ignoreStdout = not verbose, ignoreStderr = True)


def stopContainer(name: str, verbose: Optional[bool] = False) -> None:
    command(["docker", "stop", name], ignoreStdout = not verbose, ignoreStderr = True)


def removeContainer(name: str, verbose: Optional[bool] = False) -> None:
    command(["docker", "rm", name], ignoreStdout = not verbose, ignoreStderr = True)


def manifestInspect(image: str, verbose: Optional[bool] = False) -> Dict[str, Any]:
    _, output, _ = command(["docker", "manifest", "inspect", image, "--verbose"], ignoreStdout = not verbose)
    jsonOutput = json.loads(output)
    if not isinstance(jsonOutput, dict):
        raise TypeError(f"Invalid function result type \"{type(jsonOutput)}\". Expected: \"dict\"")

    return jsonOutput


def imageInspect(image: str, verbose: Optional[bool] = False) -> Dict[str, Any]:
    _, output, _ = command(["docker", "image", "inspect", image], ignoreStdout = not verbose, ignoreStderr = True)
    jsonOutput = json.loads(output)
    if not isinstance(jsonOutput, list):
        raise TypeError(f"Invalid json.loads() result type \"{type(jsonOutput)}\". Expected: \"list\"")

    if not isinstance(jsonOutput[0], dict):  # Since we are inspecting image with specific repository AND tag output will be a list with single object
        raise TypeError(f"Invalid function result type \"{type(jsonOutput[0])}\". Expected: \"dict\"")

    return jsonOutput[0]


def getResourceLimits(verbose: Optional[bool] = False) -> Tuple[int, int]:
    _, output, _ = command(["docker", "info", "--format", "{{json .}}"], ignoreStdout = not verbose, ignoreStderr = True)
    jsonOutput = json.loads(output)

    return jsonOutput["NCPU"], round(jsonOutput["MemTotal"] / (1024 ** 3))


def getDockerConfigPath() -> Optional[Path]:
    if platform.system() == "Darwin":
        return Path.home().joinpath("Library", "Group Containers", "group.com.docker", "settings.json")
    elif platform.system() == "Windows":
        return Path.home().joinpath("AppData", "Roaming", "Docker", "settings.json")
    elif platform.system() == "Linux":
        return Path.home().joinpath(".docker", "desktop", "settings.json")
    else:
        return None


def getDockerSwapLimit() -> int:
    configPath = getDockerConfigPath()

    if configPath is None or not configPath.exists():
        return getTotalSwapMemory()

    with configPath.open("r") as configFile:
        configJson = json.load(configFile)

    swapLimit = configJson.get("swapMiB")
    if not isinstance(swapLimit, int):
        return getTotalSwapMemory()

    return int(swapLimit / 1024)<|MERGE_RESOLUTION|>--- conflicted
+++ resolved
@@ -1,3 +1,20 @@
+#     Copyright (C) 2023  Coretex LLC
+
+#     This file is part of Coretex.ai
+
+#     This program is free software: you can redistribute it and/or modify
+#     it under the terms of the GNU Affero General Public License as
+#     published by the Free Software Foundation, either version 3 of the
+#     License, or (at your option) any later version.
+
+#     This program is distributed in the hope that it will be useful,
+#     but WITHOUT ANY WARRANTY; without even the implied warranty of
+#     MERCHANTABILITY or FITNESS FOR A PARTICULAR PURPOSE.  See the
+#     GNU Affero General Public License for more details.
+
+#     You should have received a copy of the GNU Affero General Public License
+#     along with this program.  If not, see <https://www.gnu.org/licenses/>.
+
 from typing import Dict, Any, List, Tuple, Optional
 from pathlib import Path
 
@@ -8,15 +25,11 @@
 from ..statistics import getTotalSwapMemory
 
 
-<<<<<<< HEAD
-def isDockerAvailable(verbose: Optional[bool] = False) -> None:
-=======
 class DockerConfigurationException(Exception):
     pass
 
 
-def isDockerAvailable() -> None:
->>>>>>> 9156ab25
+def isDockerAvailable(verbose: Optional[bool] = False) -> None:
     try:
         # Run the command to check if Docker exists and is available
         command(["docker", "ps"], ignoreStdout = not verbose, ignoreStderr = True)
