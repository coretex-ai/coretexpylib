--- conflicted
+++ resolved
@@ -63,16 +63,10 @@
 
     # Create TaskRun
     taskRun: TaskRun = TaskRun.runLocal(
-<<<<<<< HEAD
         namespace.projectId,
+        namespace.saveSnapshot,
         namespace.name,
         namespace.description,
-=======
-        parser.projectId,
-        parser.saveSnapshot,
-        parser.name,
-        parser.description,
->>>>>>> 4d9b16a9
         [parameter.encode() for parameter in parameters]
     )
 
