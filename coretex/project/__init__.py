--- conflicted
+++ resolved
@@ -47,11 +47,7 @@
 
      experiment = ExperimentBuilder(experimentId).setDatasetType(datasetType).build()
 
-<<<<<<< HEAD
      logPath = FolderManager.instance().logs / f"experiment_{experimentId}.log"
-=======
-     logPath = FolderManager.instance().logs / f"{experiment.id}.log"
->>>>>>> bf9ffd49
      customLogHandler = LogHandler.instance()
      customLogHandler.currentExperimentId = experiment.id
 
