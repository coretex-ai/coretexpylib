[[source]]
url = "https://pypi.org/simple"
verify_ssl = true
name = "pypi"

[packages]
<<<<<<< HEAD
requests = "*"
inflection = "*"
pillow = "*"
=======
requests = ">=2.28.0"
inflection = ">=0.5.1"
pillow = "10.2.0"
>>>>>>> 0067e651
numpy = "<2"
scikit-image = ">=0.21.0"
shapely = ">=2.0.5"
typed-argument-parser = ">=1.10.1"
typing-extensions = ">=4.12.2"
psutil = ">=6.0.0"
py3nvml = ">=0.2.7"
watchdog = ">=4.0.1"
gitpython = ">=3.1.43"
pyyaml = ">=6.0.1"
click = ">=8.1.7"
tabulate = ">=0.9.0"
inquirer = ">=3.3.0"
cryptography = ">=43.0.0"
pycryptodome = ">=3.20.0"
onnxruntime = ">=1.16.3"
ezkl = ">=12.0.1"

[dev-packages]
mypy = "*"
build = "*"

[requires]
python_version = "3.8"<|MERGE_RESOLUTION|>--- conflicted
+++ resolved
@@ -4,15 +4,9 @@
 name = "pypi"
 
 [packages]
-<<<<<<< HEAD
-requests = "*"
-inflection = "*"
-pillow = "*"
-=======
 requests = ">=2.28.0"
 inflection = ">=0.5.1"
-pillow = "10.2.0"
->>>>>>> 0067e651
+pillow = ">=10.4.0"
 numpy = "<2"
 scikit-image = ">=0.21.0"
 shapely = ">=2.0.5"
