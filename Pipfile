--- conflicted
+++ resolved
@@ -15,12 +15,9 @@
 typing-extensions = "*"
 psutil = "*"
 py3nvml = "*"
-<<<<<<< HEAD
 watchdog = "*"
-=======
 gitpython = "*"
 pyyaml = "*"
->>>>>>> 4d9b16a9
 
 [dev-packages]
 mypy = "*"
